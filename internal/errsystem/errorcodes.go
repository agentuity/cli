--- conflicted
+++ resolved
@@ -114,18 +114,12 @@
 		Code:    "CLI-0028",
 		Message: "Failed to delete API key",
 	}
-<<<<<<< HEAD
 	ErrInvalidArgumentProvided = errorType{
 		Code:    "CLI-0029",
-		Message: "Invalid argument provided",
+		Message: "Failed to retrieve devmode endpoint",
 	}
 	ErrMissingRequiredArgument = errorType{
 		Code:    "CLI-0030",
 		Message: "Missing required argument",
-=======
-	ErrRetrieveDevmodeEndpoint = errorType{
-		Code:    "CLI-0029",
-		Message: "Failed to retrieve devmode endpoint",
->>>>>>> 4b5fd9d2
 	}
 )