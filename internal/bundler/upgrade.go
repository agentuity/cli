--- conflicted
+++ resolved
@@ -86,7 +86,7 @@
 		return nil, err
 	}
 	for _, pkg := range lockfile.Packages {
-		if pkg.Name == "agentuity" {
+		if pkg.Name == "agentuity" && !strings.Contains(pkg.Version, "+") {
 			currentVersion := semver.MustParse(pkg.Version)
 			return currentVersion, nil
 		}
@@ -121,36 +121,12 @@
 			if err != nil {
 				return fmt.Errorf("error parsing semver constraint %s: %w", change.Version, err)
 			}
-<<<<<<< HEAD
 			if c.Check(currentVersion) {
 				if tui.HasTTY {
 					tui.ShowBanner(change.Title, change.Message, true)
 					os.Exit(1)
 				} else {
 					ctx.Logger.Fatal(change.Message)
-=======
-			for _, pkg := range lockfile.Packages {
-				ctx.Logger.Trace("Checking for breaking changes in %s", pkg.Name)
-				if pkg.Name == "agentuity" && !strings.Contains(pkg.Version, "+") {
-					currentVersion := semver.MustParse(pkg.Version)
-					for _, change := range breakingChanges {
-						if change.Runtime != runtime {
-							continue
-						}
-						c, err := semver.NewConstraint(change.Version)
-						if err != nil {
-							return fmt.Errorf("error parsing semver constraint %s: %w", change.Version, err)
-						}
-						if c.Check(currentVersion) {
-							if tui.HasTTY {
-								tui.ShowBanner(change.Title, change.Message, true)
-								os.Exit(1)
-							} else {
-								ctx.Logger.Fatal(change.Message)
-							}
-						}
-					}
->>>>>>> 90f5077f
 				}
 			}
 		}
@@ -167,34 +143,15 @@
 			if err != nil {
 				return fmt.Errorf("error parsing semver constraint %s: %w", change.Version, err)
 			}
-<<<<<<< HEAD
+			if strings.Contains(currentVersion.String(), "-pre") {
+				return nil
+			}
 			if c.Check(currentVersion) {
 				if tui.HasTTY {
 					tui.ShowBanner(change.Title, change.Message, true)
 					os.Exit(1)
 				} else {
 					ctx.Logger.Fatal(change.Message)
-=======
-			if strings.Contains(pkg.Version, "-pre") {
-				return nil
-			}
-			currentVersion := semver.MustParse(pkg.Version)
-			for _, change := range breakingChanges {
-				if change.Runtime != runtime {
-					continue
-				}
-				c, err := semver.NewConstraint(change.Version)
-				if err != nil {
-					return fmt.Errorf("error parsing semver constraint %s: %w", change.Version, err)
-				}
-				if c.Check(currentVersion) {
-					if tui.HasTTY {
-						tui.ShowBanner(change.Title, change.Message, true)
-						os.Exit(1)
-					} else {
-						ctx.Logger.Fatal(change.Message)
-					}
->>>>>>> 90f5077f
 				}
 			}
 		}
