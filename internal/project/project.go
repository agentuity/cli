--- conflicted
+++ resolved
@@ -156,7 +156,6 @@
 	return &Project{}
 }
 
-<<<<<<< HEAD
 type ProjectResponse struct {
 	Success bool   `json:"success"`
 	Message string `json:"message"`
@@ -182,7 +181,7 @@
 		logger.Fatal("error setting project env: %s", err)
 	}
 	return &projectResponse.Data, nil
-=======
+}
 type DeploymentConfig struct {
 	Provider   string   `yaml:"provider"`
 	Language   string   `yaml:"language"`
@@ -206,5 +205,4 @@
 	enc := yaml.NewEncoder(of)
 	enc.SetIndent(2)
 	return enc.Encode(c)
->>>>>>> ae8843e4
 }