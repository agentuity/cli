package dev

import (
	"bytes"
	"context"
	"encoding/json"
	"errors"
	"fmt"
	"io"
	"net"
	"net/http"
	"net/url"
	"strings"
	"time"

	"github.com/agentuity/cli/internal/errsystem"
	"github.com/agentuity/cli/internal/project"
	"github.com/agentuity/go-common/logger"
<<<<<<< HEAD
	"github.com/cenkalti/backoff/v4"
=======
	"github.com/agentuity/go-common/telemetry"
	"github.com/google/uuid"
>>>>>>> 5d3517d7
	"github.com/gorilla/websocket"
	"go.opentelemetry.io/otel"
	"go.opentelemetry.io/otel/attribute"
	"go.opentelemetry.io/otel/codes"
	"go.opentelemetry.io/otel/propagation"
	"go.opentelemetry.io/otel/trace"
)

var propagator propagation.TraceContext

type Websocket struct {
	webSocketId  string
	conn         *websocket.Conn
	OtelToken    string
	OtelUrl      string
	Project      project.ProjectContext
	orgId        string
	done         chan struct{}
	apiKey       string
	websocketUrl string
	maxRetries   int
	retryCount   int
	parentCtx    context.Context
	ctx          context.Context
	logger       logger.Logger
	cleanup      func()
	tracer       trace.Tracer
	version      string
}

type OutputPayload struct {
	ContentType string `json:"contentType"`
	Payload     []byte `json:"payload"`
	Trigger     string `json:"trigger"`
}

func isOutputPayload(message []byte) (*OutputPayload, error) {
	var op OutputPayload
	if err := json.Unmarshal(message, &op); err != nil {
		return nil, err
	}
	return &op, nil
}

func isContextCanceled(ctx context.Context, err error) bool {
	if errors.Is(err, context.Canceled) {
		return true
	}
	select {
	case <-ctx.Done():
		return true
	default:
		return false
	}
}

func (c *Websocket) Done() <-chan struct{} {
	return c.done
}

func (c *Websocket) getAgentWelcome(ctx context.Context, port int) (map[string]Welcome, error) {
	url := fmt.Sprintf("http://localhost:%d/welcome", port)
	for i := 0; i < 5; i++ {
		req, err := http.NewRequestWithContext(ctx, "GET", url, nil)
		if err != nil {
			return nil, err
		}
		resp, err := http.DefaultClient.Do(req)
		if err != nil {
			if strings.Contains(err.Error(), "connection refused") {
				time.Sleep(time.Millisecond * time.Duration(100*i+1))
				continue
			}
			return nil, err
		}
		defer resp.Body.Close()
		if resp.StatusCode == 404 {
			return nil, nil // this is ok, just means no agents have inspect
		}
		res := make(map[string]Welcome)
		if err := json.NewDecoder(resp.Body).Decode(&res); err != nil {
			return nil, err
		}
		return res, nil
	}
	return nil, fmt.Errorf("failed to inspect agents after 5 attempts")
}

func (c *Websocket) StartReadingMessages(ctx context.Context, logger logger.Logger, port int) {
	go func() {
		defer close(c.done)
		for c.conn != nil {
			_, m, err := c.conn.ReadMessage()
			if err != nil {
				if isContextCanceled(ctx, err) {
					logger.Debug("shutdown in progress, exiting")
					return
				}
				if errors.Is(err, websocket.ErrCloseSent) || errors.Is(err, io.EOF) || errors.Is(err, net.ErrClosed) {
					logger.Debug("connection closed")
					if c.retryCount < c.maxRetries {
						logger.Info("attempting to reconnect, retry %d of %d", c.retryCount+1, c.maxRetries)
						if err := c.connect(logger, true); err != nil {
							logger.Error("failed to reconnect: %s", err)
							c.retryCount++
							continue
						}
						c.retryCount = 0
						continue
					}
					return
				}
				logger.Error("failed to read message: %s", err)
				if c.retryCount < c.maxRetries {
					logger.Info("attempting to reconnect, retry %d of %d", c.retryCount+1, c.maxRetries)
					if err := c.connect(logger, true); err != nil {
						logger.Error("failed to reconnect: %s", err)
						c.retryCount++
						continue
					}
					c.retryCount = 0
					continue
				}
				return
			}
			// Reset retry count on successful message
			c.retryCount = 0

			logger.Trace("recv: %s", string(m))

			var message Message
			if err := json.Unmarshal(m, &message); err != nil {
				logger.Error("failed to unmarshal agent message: %s", err)
				return
			}

			if message.Type == "input" {
				var inputMsg InputMessage
				if err := json.Unmarshal(m, &inputMsg); err != nil {
					logger.Error("failed to unmarshal agent message: %s", err)
					return
				}
				processInputMessage(logger, c, m, port)
			}
			if message.Type == "getAgents" {
				agents := make([]Agent, 0)
				for _, agent := range c.Project.Project.Agents {
					agents = append(agents, Agent{
						Name:        agent.Name,
						ID:          agent.ID,
						Description: agent.Description,
					})
				}
				welcome, err := c.getAgentWelcome(ctx, port)
				if err != nil {
					logger.Error("failed to inspect agents: %s", err)
					continue
				}
				for i, agent := range agents {
					if val, ok := welcome[agent.ID]; ok {
						agents[i].Welcome = &val
					}
				}
				agentsMessage := NewAgentsMessage(c.webSocketId, c.Project.Project.ProjectId, AgentsPayload{
					ProjectID:   c.Project.Project.ProjectId,
					ProjectName: c.Project.Project.Name,
					Agents:      agents,
				})

				c.SendMessage(logger, agentsMessage)
			}
		}
	}()
}

func (c *Websocket) connect(logger logger.Logger, close bool) error {
	if close {
		// Close existing connection if it exists
		if c.cleanup != nil {
			c.cleanup()
		}
		if c.conn != nil {
			c.conn.Close()
		}
	}

	u, err := url.Parse(c.websocketUrl)
	if err != nil {
		return fmt.Errorf("failed to parse url: %s", err)
	}
	u.Path = fmt.Sprintf("/websocket/devmode/%s", c.webSocketId)
	u.RawQuery = url.Values{
		"from":      []string{"cli"},
		"projectId": []string{c.Project.Project.ProjectId},
	}.Encode()

	if u.Scheme == "http" {
		u.Scheme = "ws"
	} else if u.Scheme == "https" {
		u.Scheme = "wss"
	}

	urlString := u.String()
	headers := http.Header{}
	headers.Set("Authorization", fmt.Sprintf("Bearer %s", c.apiKey))

	// connect to the websocket
	logger.Trace("connecting to %s", urlString)
	var httpResponse *http.Response
	c.conn, httpResponse, err = websocket.DefaultDialer.Dial(urlString, headers)
	if err != nil {
		if httpResponse != nil {
			if httpResponse.StatusCode == 401 {
				logger.Error("invalid api key")
			}
		}
		return fmt.Errorf("failed to dial: %s", err)
	}

	// get the otel token and url from the headers
	c.OtelToken = httpResponse.Header.Get("X-AGENTUITY-OTLP-BEARER-TOKEN")
	if c.OtelToken == "" {
		return errsystem.New(errsystem.ErrAuthenticateOtelServer, nil, errsystem.WithUserMessage("Failed to authenticate with otel server"))
	}
	c.OtelUrl = httpResponse.Header.Get("X-AGENTUITY-OTLP-URL")
	if c.OtelUrl == "" {
		return errsystem.New(errsystem.ErrAuthenticateOtelServer, nil, errsystem.WithUserMessage("Failed to get otel server url"))
	}

	c.ctx, c.logger, c.cleanup, err = telemetry.NewWithAPIKey(c.parentCtx, "@agentuity/cli", c.OtelUrl, c.OtelToken, logger)
	if err != nil {
		return fmt.Errorf("failed to create OTLP telemetry trace: %w", err)
	}

	logger.Debug("successfully connected")
	return nil
}

type WebsocketArgs struct {
	Ctx          context.Context
	Logger       logger.Logger
	WebsocketId  string
	WebsocketUrl string
	APIKey       string
	Project      project.ProjectContext
	OrgId        string
	Version      string
}

func NewWebsocket(args WebsocketArgs) (*Websocket, error) {
	tracer := otel.Tracer("@agentuity/cli", trace.WithInstrumentationVersion(args.Version))
	ws := Websocket{
		parentCtx:    args.Ctx,
		webSocketId:  args.WebsocketId,
		Project:      args.Project,
		done:         make(chan struct{}),
		apiKey:       args.APIKey,
		websocketUrl: args.WebsocketUrl,
		maxRetries:   5,
		retryCount:   0,
		tracer:       tracer,
		orgId:        args.OrgId,
		version:      args.Version,
	}
	u, err := url.Parse(args.WebsocketUrl)
	if err != nil {
		return nil, fmt.Errorf("failed to parse url: %s", err)
	}
	u.Path = fmt.Sprintf("/websocket/devmode/%s", args.WebsocketId)
	u.RawQuery = url.Values{
		"from": []string{"cli"},
	}.Encode()

	if u.Scheme == "http" {
		u.Scheme = "ws"
	} else if u.Scheme == "https" {
		u.Scheme = "wss"
	}

	if err := ws.connect(args.Logger, false); err != nil {
		return nil, err
	}

	return &ws, nil
}

// Update SendMessage to accept the MessageType interface
func (c *Websocket) SendMessage(logger logger.Logger, msg Message) error {
	buf, err := json.Marshal(msg)
	if err != nil {
		return err
	}
	if c.conn == nil {
		return nil
	}
	if err := c.conn.WriteMessage(websocket.TextMessage, buf); err != nil {
		return err
	}
	return nil
}

func (c *Websocket) Close() error {
	c.SendMessage(c.logger, NewCloseMessage(uuid.New().String(), c.Project.Project.ProjectId))
	closeHandler := c.conn.CloseHandler()
	if err := closeHandler(1000, "User requested shutdown"); err != nil {
		c.logger.Error("failed to close connection: %s", err)
		return err
	}
	if c.cleanup != nil {
		c.cleanup()
		c.cleanup = nil
	}
	return nil
}

func (c *Websocket) WebURL(appUrl string) string {
	return fmt.Sprintf("%s/devmode/%s", appUrl, c.webSocketId)
}

type Message struct {
	ID        string         `json:"id"`
	Type      string         `json:"type"`
	Payload   map[string]any `json:"payload"`
	ProjectId string         `json:"projectId"`
}

// messages send by server to CLI
type InputMessage struct {
	ID      string `json:"id"`
	Type    string `json:"type"`
	From    string `json:"from"`
	Payload struct {
		SessionID   string `json:"sessionId"`
		Trigger     string `json:"trigger"`
		AgentID     string `json:"agentId"`
		ContentType string `json:"contentType"`
		Payload     []byte `json:"payload"`
	} `json:"payload"`
}

// messages send by CLI to the server
func NewOutputMessage(id string, projectId string, payload struct {
	ContentType string `json:"contentType"`
	Payload     []byte `json:"payload"`
	Trigger     string `json:"trigger"`
}) Message {
	payloadMap := map[string]any{
		"contentType": payload.ContentType,
		"payload":     payload.Payload,
		"trigger":     payload.Trigger,
	}
	return Message{
		ID:        id,
		Type:      "output",
		Payload:   payloadMap,
		ProjectId: projectId,
	}

}

func NewCloseMessage(id string, projectId string) Message {
	payloadMap := map[string]any{}
	return Message{
		ID:        id,
		Type:      "close",
		Payload:   payloadMap,
		ProjectId: projectId,
	}
}

type Welcome struct {
	Message string `json:"welcome"`
	Prompts []struct {
		Data        string `json:"data"`
		ContentType string `json:"contentType"`
	} `json:"prompts,omitempty"`
}

type Agent struct {
	Name        string   `json:"name"`
	ID          string   `json:"id"`
	Description string   `json:"description"`
	Welcome     *Welcome `json:"welcome,omitempty"`
}

type AgentsPayload struct {
	Agents      []Agent `json:"agents"`
	ProjectID   string  `json:"projectId"`
	ProjectName string  `json:"projectName"`
}

func NewAgentsMessage(id string, projectId string, payload AgentsPayload) Message {
	payloadMap := map[string]any{
		"agents":      payload.Agents,
		"projectId":   projectId,
		"projectName": payload.ProjectName,
	}

	return Message{
		ID:        id,
		Type:      "agents",
		ProjectId: projectId,
		Payload:   payloadMap,
	}
}

func processInputMessage(plogger logger.Logger, c *Websocket, m []byte, port int) {
	started := time.Now()
	ctx, logger, span := telemetry.StartSpan(c.ctx, plogger, c.tracer, "TriggerRun",
		trace.WithAttributes(
			attribute.String("@agentuity/devmode", "true"),
			attribute.String("trigger", "manual"),
			attribute.String("@agentuity/deploymentId", c.webSocketId),
		),
		trace.WithSpanKind(trace.SpanKindConsumer),
	)
	defer span.End()

	var inputMsg InputMessage
	var outputMessage *Message
	var err error

	defer func() {
		if err != nil {
			span.RecordError(err)
			span.SetStatus(codes.Error, err.Error())
			msg := NewOutputMessage(inputMsg.ID, c.Project.Project.ProjectId, OutputPayload{
				ContentType: "text/plain",
				Payload:     []byte(err.Error()),
				Trigger:     "",
			})
			outputMessage = &msg
		} else {
			span.SetStatus(codes.Ok, "")
		}
		if outputMessage != nil {
			c.SendMessage(plogger, *outputMessage)
		}
		span.SetAttributes(
			attribute.Int64("@agentuity/cpu_time", time.Since(started).Milliseconds()),
		)
		plogger.Info("processed sess_%s in %s", span.SpanContext().TraceID(), time.Since(started))
	}()

	if lerr := json.Unmarshal(m, &inputMsg); lerr != nil {
		logger.Error("failed to unmarshal agent message: %s", lerr)
		err = lerr
		return
	}

	span.SetAttributes(
		attribute.String("@agentuity/agentId", inputMsg.Payload.AgentID),
		attribute.String("@agentuity/orgId", c.orgId),
		attribute.String("@agentuity/projectId", c.Project.Project.ProjectId),
		attribute.String("@agentuity/env", "development"),
	)

	spanContext := span.SpanContext()
	traceState := spanContext.TraceState()
	traceState, err = traceState.Insert("id", inputMsg.Payload.AgentID)
	if err != nil {
		logger.Error("failed to insert agent id into trace state: %s", err)
		err = fmt.Errorf("failed to insert agent id into trace state: %w", err)
		return
	}
	traceState, err = traceState.Insert("oid", c.orgId)
	if err != nil {
		logger.Error("failed to insert org id into trace state: %s", err)
		err = fmt.Errorf("failed to insert org id into trace state: %w", err)
		return
	}
	traceState, err = traceState.Insert("pid", c.Project.Project.ProjectId)
	if err != nil {
		logger.Error("failed to insert project id into trace state: %s", err)
		err = fmt.Errorf("failed to insert project id into trace state: %w", err)
		return
	}
	ctx = trace.ContextWithSpanContext(ctx, spanContext.WithTraceState(traceState))

	c.Project.Logger.Debug("input message: %+v", inputMsg)

	if c.Project.Project.Development == nil {
		logger.Error("development is not enabled for this project")
		err = errors.New("development is not enabled for this project")
		return
	}

	url := fmt.Sprintf("http://localhost:%d/%s", port, inputMsg.Payload.AgentID)

	// make a json object with the payload
	payload := map[string]any{
		"contentType": inputMsg.Payload.ContentType,
		"payload":     inputMsg.Payload.Payload,
		"trigger":     "manual",
	}

	jsonPayload, lerr := json.Marshal(payload)
	if lerr != nil {
		logger.Error("failed to marshal payload: %s", lerr)
		err = fmt.Errorf("failed to marshal payload: %w", lerr)
		return
	}
	logger.Debug("sending payload: %s to %s", string(jsonPayload), url)

<<<<<<< HEAD
	expBackoff := backoff.NewExponentialBackOff()
	expBackoff.InitialInterval = 500 * time.Millisecond
	expBackoff.MaxInterval = 5 * time.Second
	expBackoff.MaxElapsedTime = 30 * time.Second // Max total time as requested
	expBackoff.Multiplier = 2.0
	expBackoff.RandomizationFactor = 0.3 // Add jitter

	var resp *http.Response
	operation := func() error {
		var err error
		resp, err = http.Post(url, "application/json", bytes.NewBuffer(jsonPayload))
		if err != nil {
			if ne, ok := err.(net.Error); ok && ne.Timeout() {
				logger.Warn("connection timeout to agent, retrying...")
				return err
			}
			if strings.Contains(err.Error(), "connection refused") {
				logger.Warn("connection refused to agent, retrying...")
				return err
			}
			logger.Error("failed to post to agent: %s", err)
			return backoff.Permanent(err)
		}
		return nil
	}

	err = backoff.Retry(operation, expBackoff)
	if err != nil {
		logger.Error("all attempts to post to agent failed: %s", err)
=======
	req, lerr := http.NewRequestWithContext(ctx, "POST", url, bytes.NewBuffer(jsonPayload))
	if lerr != nil {
		logger.Error("failed to create request: %s", lerr)
		err = fmt.Errorf("failed to create HTTP request: %w", lerr)
		return
	}
	req.Header.Set("Content-Type", "application/json")
	req.Header.Set("User-Agent", "Agentuity CLI/"+c.version)
	propagator.Inject(ctx, propagation.HeaderCarrier(req.Header))

	logger.Debug("sending request to %s with trace id: %s", url, spanContext.TraceID())

	resp, lerr := http.DefaultClient.Do(req)
	if lerr != nil {
		logger.Error("failed to post to agent: %s", lerr)
		err = fmt.Errorf("failed to post to agent: %w", lerr)
>>>>>>> 5d3517d7
		return
	}
	defer resp.Body.Close()

	body, lerr := io.ReadAll(resp.Body)
	if lerr != nil {
		logger.Error("failed to read response body: %s", lerr)
		err = fmt.Errorf("failed to read response body: %w", lerr)
		return
	}

	if resp.StatusCode != 200 {
		err = fmt.Errorf("the Agent produced an error: %s", string(body))
		return
	}

	logger.Debug("response: %s (status code: %d)", string(body), resp.StatusCode)

	output, lerr := isOutputPayload(body)
	if lerr != nil {
		err = fmt.Errorf("the Agent produced an error")
		return
	}

	msg := NewOutputMessage(inputMsg.ID, c.Project.Project.ProjectId, OutputPayload{
		ContentType: output.ContentType,
		Payload:     output.Payload,
		Trigger:     output.Trigger,
	})
	outputMessage = &msg
}<|MERGE_RESOLUTION|>--- conflicted
+++ resolved
@@ -16,12 +16,9 @@
 	"github.com/agentuity/cli/internal/errsystem"
 	"github.com/agentuity/cli/internal/project"
 	"github.com/agentuity/go-common/logger"
-<<<<<<< HEAD
+	"github.com/agentuity/go-common/telemetry"
 	"github.com/cenkalti/backoff/v4"
-=======
-	"github.com/agentuity/go-common/telemetry"
 	"github.com/google/uuid"
->>>>>>> 5d3517d7
 	"github.com/gorilla/websocket"
 	"go.opentelemetry.io/otel"
 	"go.opentelemetry.io/otel/attribute"
@@ -526,7 +523,18 @@
 	}
 	logger.Debug("sending payload: %s to %s", string(jsonPayload), url)
 
-<<<<<<< HEAD
+	req, lerr := http.NewRequestWithContext(ctx, "POST", url, bytes.NewBuffer(jsonPayload))
+	if lerr != nil {
+		logger.Error("failed to create request: %s", lerr)
+		err = fmt.Errorf("failed to create HTTP request: %w", lerr)
+		return
+	}
+	req.Header.Set("Content-Type", "application/json")
+	req.Header.Set("User-Agent", "Agentuity CLI/"+c.version)
+	propagator.Inject(ctx, propagation.HeaderCarrier(req.Header))
+
+	logger.Debug("sending request to %s with trace id: %s", url, spanContext.TraceID())
+
 	expBackoff := backoff.NewExponentialBackOff()
 	expBackoff.InitialInterval = 500 * time.Millisecond
 	expBackoff.MaxInterval = 5 * time.Second
@@ -537,7 +545,7 @@
 	var resp *http.Response
 	operation := func() error {
 		var err error
-		resp, err = http.Post(url, "application/json", bytes.NewBuffer(jsonPayload))
+		resp, err = http.DefaultClient.Do(req)
 		if err != nil {
 			if ne, ok := err.(net.Error); ok && ne.Timeout() {
 				logger.Warn("connection timeout to agent, retrying...")
@@ -556,24 +564,7 @@
 	err = backoff.Retry(operation, expBackoff)
 	if err != nil {
 		logger.Error("all attempts to post to agent failed: %s", err)
-=======
-	req, lerr := http.NewRequestWithContext(ctx, "POST", url, bytes.NewBuffer(jsonPayload))
-	if lerr != nil {
-		logger.Error("failed to create request: %s", lerr)
-		err = fmt.Errorf("failed to create HTTP request: %w", lerr)
-		return
-	}
-	req.Header.Set("Content-Type", "application/json")
-	req.Header.Set("User-Agent", "Agentuity CLI/"+c.version)
-	propagator.Inject(ctx, propagation.HeaderCarrier(req.Header))
-
-	logger.Debug("sending request to %s with trace id: %s", url, spanContext.TraceID())
-
-	resp, lerr := http.DefaultClient.Do(req)
-	if lerr != nil {
-		logger.Error("failed to post to agent: %s", lerr)
-		err = fmt.Errorf("failed to post to agent: %w", lerr)
->>>>>>> 5d3517d7
+		err = fmt.Errorf("failed to post to agent: %w", err)
 		return
 	}
 	defer resp.Body.Close()
