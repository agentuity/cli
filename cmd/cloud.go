package cmd

import (
	"fmt"
	"io"
	"net/http"
	"os"
	"path/filepath"
	"strconv"
	"time"

	"github.com/agentuity/cli/internal/ignore"
	"github.com/agentuity/cli/internal/project"
	"github.com/agentuity/cli/internal/provider"
	"github.com/agentuity/cli/internal/util"
	"github.com/agentuity/go-common/env"
	"github.com/spf13/cobra"
	"github.com/spf13/viper"
)

var cloudCmd = &cobra.Command{
	Use:   "cloud",
	Short: "Cloud related commands",
	Run: func(cmd *cobra.Command, args []string) {
		cmd.Help()
	},
}

type startResponse struct {
	Success bool `json:"success"`
	Data    struct {
		DeploymentId string `json:"deploymentId"`
		Url          string `json:"url"`
	}
	Message *string `json:"message,omitempty"`
}

type projectResponse struct {
	Success bool `json:"success"`
	Data    struct {
		Id    string `json:"id"`
		OrgId string `json:"orgId"`
		Name  string `json:"name"`
	}
	Message *string `json:"message,omitempty"`
}

var cloudDeployCmd = &cobra.Command{
	Use:   "deploy",
	Short: "Deploy project to the cloud",
	Run: func(cmd *cobra.Command, args []string) {
		logger := env.NewLogger(cmd)
		dir := resolveProjectDir(logger, cmd)

		deploymentConfig := project.NewDeploymentConfig()

		// validate our project
		project := project.NewProject()
		if err := project.Load(dir); err != nil {
			logger.Fatal("error loading project: %s", err)
		}

		deploymentConfig.Provider = project.Provider

		p, err := provider.GetProviderForName(project.Provider)
		if err != nil {
			logger.Fatal("%s", err)
		}

		if err := p.ConfigureDeploymentConfig(deploymentConfig); err != nil {
			logger.Fatal("error configuring deployment config: %s", err)
		}

		if err := deploymentConfig.Write(dir); err != nil {
			logger.Fatal("error writing deployment config: %s", err)
		}

		apiUrl := viper.GetString("overrides.api_url")
		appUrl := viper.GetString("overrides.app_url")
		token := viper.GetString("auth.api_key")

<<<<<<< HEAD
		client := util.NewAPIClient(apiUrl, token)

		// Get project details
=======
		u, err := url.Parse(apiUrl)
		if err != nil {
			logger.Fatal("error parsing api url: %s. %s", apiUrl, err)
		}
		u.Path = fmt.Sprintf("/cli/project/%s", project.ProjectId)
		req, err := http.NewRequest("GET", u.String(), nil)
		if err != nil {
			logger.Fatal("error creating project request: %s", err)
		}
		req.Header.Set("Authorization", "Bearer "+token)
		resp, err := http.DefaultClient.Do(req)
		if err != nil {
			logger.Fatal("error requesting project: %s (%s)", err, u.String())
		}
		defer resp.Body.Close()
		if resp.StatusCode != http.StatusOK {
			buf, _ := io.ReadAll(resp.Body)
			logger.Fatal("unexpected error requesting project (%s) %s", resp.Status, string(buf))
		}
		enc := json.NewDecoder(resp.Body)
>>>>>>> ae8843e4
		var projectResponse projectResponse
		if err := client.Do("GET", fmt.Sprintf("/cli/project/%s", project.ProjectId), nil, &projectResponse); err != nil {
			logger.Fatal("error requesting project: %s", err)
		}
		orgId := projectResponse.Data.OrgId

<<<<<<< HEAD
		// Start deployment
=======
		// start the deployment request to get a one-time upload url
		u.Path = fmt.Sprintf("/cli/deploy/start/%s/%s", orgId, project.ProjectId)
		req, err = http.NewRequest("PUT", u.String(), nil)
		if err != nil {
			logger.Fatal("error creating url route: %s", err)
		}
		req.Header.Set("Authorization", "Bearer "+token)
		resp, err = http.DefaultClient.Do(req)
		if err != nil {
			logger.Fatal("error creating start request for upload: %s", err)
		}
		defer resp.Body.Close()
		if resp.StatusCode != http.StatusAccepted {
			logger.Fatal("unexpected error uploading (%s)", resp.Status)
		}
		enc = json.NewDecoder(resp.Body)
>>>>>>> ae8843e4
		var startResponse startResponse
		if err := client.Do("PUT", fmt.Sprintf("/cli/deploy/start/%s/%s", orgId, project.ProjectId), nil, &startResponse); err != nil {
			logger.Fatal("error starting deployment: %s", err)
		}

		// load up any gitignore files
		gitignore := filepath.Join(dir, ignore.Ignore)
		rules := ignore.Empty()
		if util.Exists(gitignore) {
			r, err := ignore.ParseFile(gitignore)
			if err != nil {
				logger.Fatal("error parsing gitignore: %s", err)
			}
			rules = r
		}
		rules.AddDefaults()

		// add any provider specific ignore rules
		for _, rule := range p.ProjectIgnoreRules() {
			if err := rules.Add(rule); err != nil {
				logger.Fatal("error adding rule: %s. %s", rule, err)
			}
		}

		// create a temp file we're going to use for zip and upload
		tmpfile, err := os.CreateTemp("", "agentuity-deploy-*.zip")
		if err != nil {
			logger.Fatal("error creating temp file: %s", err)
		}
		defer os.Remove(tmpfile.Name())
		tmpfile.Close()

		// zip up our directory
		started := time.Now()
		logger.Debug("creating a zip file of %s into %s", dir, tmpfile.Name())
		if err := util.ZipDir(dir, tmpfile.Name(), func(fn string, fi os.FileInfo) bool {
			notok := rules.Ignore(fn, fi)
			if notok {
				logger.Trace("❌ %s", fn)
			} else {
				logger.Trace("❎ %s", fn)
			}
			return !notok
		}); err != nil {
			logger.Fatal("error zipping project: %s", err)
		}
		logger.Debug("zip file created in %v", time.Since(started))

		of, err := os.Open(tmpfile.Name())
		if err != nil {
			logger.Fatal("error opening deloyment zip file: %s", err)
		}
		defer of.Close()

		fi, _ := os.Stat(tmpfile.Name())
		started = time.Now()

		// send the zip file to the upload endpoint provided
		req, err := http.NewRequest("PUT", startResponse.Data.Url, of)
		if err != nil {
			logger.Fatal("error creating PUT request", err)
		}
		req.ContentLength = fi.Size()
		req.Header.Set("Content-Type", "application/zip")
		req.Header.Set("Content-Length", strconv.FormatInt(fi.Size(), 10))

		resp, err := http.DefaultClient.Do(req)
		if err != nil {
			if err := updateDeploymentStatus(apiUrl, token, startResponse.Data.DeploymentId, "failed"); err != nil {
				logger.Fatal("%s", err)
			}
			logger.Fatal("error uploading deployment: %s", err)
		}
		if resp.StatusCode != http.StatusOK {
			buf, _ := io.ReadAll(resp.Body)
			if err := updateDeploymentStatus(apiUrl, token, startResponse.Data.DeploymentId, "failed"); err != nil {
				logger.Fatal("%s", err)
			}
			logger.Fatal("error uploading deployment (%s) %s", resp.Status, string(buf))
		}
		resp.Body.Close()
		logger.Debug("deployment uploaded %d bytes in %v", fi.Size(), time.Since(started))

		// tell the api that we've completed the upload for the deployment
		if err := updateDeploymentStatus(apiUrl, token, startResponse.Data.DeploymentId, "completed"); err != nil {
			logger.Fatal("%s", err)
		}

		logger.Info("Your deployment is available at %s/deployment/%s", appUrl, startResponse.Data.DeploymentId)
	},
}

func updateDeploymentStatus(apiUrl, token, deploymentId, status string) error {
	client := util.NewAPIClient(apiUrl, token)
	payload := map[string]string{"state": status}
	return client.Do("PUT", fmt.Sprintf("/cli/deploy/upload/%s", deploymentId), payload, nil)
}

func init() {
	rootCmd.AddCommand(cloudCmd)
	cloudCmd.AddCommand(cloudDeployCmd)
	cloudDeployCmd.Flags().StringP("dir", "d", ".", "The directory to the project to deploy")
	addURLFlags(cloudCmd)
}<|MERGE_RESOLUTION|>--- conflicted
+++ resolved
@@ -79,58 +79,16 @@
 		appUrl := viper.GetString("overrides.app_url")
 		token := viper.GetString("auth.api_key")
 
-<<<<<<< HEAD
 		client := util.NewAPIClient(apiUrl, token)
 
 		// Get project details
-=======
-		u, err := url.Parse(apiUrl)
-		if err != nil {
-			logger.Fatal("error parsing api url: %s. %s", apiUrl, err)
-		}
-		u.Path = fmt.Sprintf("/cli/project/%s", project.ProjectId)
-		req, err := http.NewRequest("GET", u.String(), nil)
-		if err != nil {
-			logger.Fatal("error creating project request: %s", err)
-		}
-		req.Header.Set("Authorization", "Bearer "+token)
-		resp, err := http.DefaultClient.Do(req)
-		if err != nil {
-			logger.Fatal("error requesting project: %s (%s)", err, u.String())
-		}
-		defer resp.Body.Close()
-		if resp.StatusCode != http.StatusOK {
-			buf, _ := io.ReadAll(resp.Body)
-			logger.Fatal("unexpected error requesting project (%s) %s", resp.Status, string(buf))
-		}
-		enc := json.NewDecoder(resp.Body)
->>>>>>> ae8843e4
 		var projectResponse projectResponse
 		if err := client.Do("GET", fmt.Sprintf("/cli/project/%s", project.ProjectId), nil, &projectResponse); err != nil {
 			logger.Fatal("error requesting project: %s", err)
 		}
 		orgId := projectResponse.Data.OrgId
 
-<<<<<<< HEAD
 		// Start deployment
-=======
-		// start the deployment request to get a one-time upload url
-		u.Path = fmt.Sprintf("/cli/deploy/start/%s/%s", orgId, project.ProjectId)
-		req, err = http.NewRequest("PUT", u.String(), nil)
-		if err != nil {
-			logger.Fatal("error creating url route: %s", err)
-		}
-		req.Header.Set("Authorization", "Bearer "+token)
-		resp, err = http.DefaultClient.Do(req)
-		if err != nil {
-			logger.Fatal("error creating start request for upload: %s", err)
-		}
-		defer resp.Body.Close()
-		if resp.StatusCode != http.StatusAccepted {
-			logger.Fatal("unexpected error uploading (%s)", resp.Status)
-		}
-		enc = json.NewDecoder(resp.Body)
->>>>>>> ae8843e4
 		var startResponse startResponse
 		if err := client.Do("PUT", fmt.Sprintf("/cli/deploy/start/%s/%s", orgId, project.ProjectId), nil, &startResponse); err != nil {
 			logger.Fatal("error starting deployment: %s", err)
