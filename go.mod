module github.com/agentuity/cli

go 1.25.1

require (
	github.com/Masterminds/semver v1.5.0
	github.com/agentuity/go-common v1.0.91
	github.com/agentuity/mcp-golang/v2 v2.0.2
	github.com/bmatcuk/doublestar/v4 v4.8.1
	github.com/charmbracelet/bubbles v0.20.0
	github.com/charmbracelet/bubbletea v1.3.4
	github.com/charmbracelet/huh v0.6.0
	github.com/charmbracelet/huh/spinner v0.0.0-20250313000648-36d9de46d64e
	github.com/charmbracelet/lipgloss v1.1.0
	github.com/evanw/esbuild v0.25.0
	github.com/fsnotify/fsnotify v1.7.0
	github.com/google/uuid v1.6.0
	github.com/marcozac/go-jsonc v0.1.1
	github.com/mattn/go-isatty v0.0.20
	github.com/mattn/go-shellwords v1.0.12
	github.com/muesli/reflow v0.3.0
	github.com/pkg/browser v0.0.0-20240102092130-5ac0b6a4141c
	github.com/sergeymakinen/go-quote v1.1.0
	github.com/spf13/cobra v1.9.1
	github.com/spf13/viper v1.19.0
	github.com/stretchr/testify v1.11.1
	github.com/zijiren233/yaml-comment v0.2.2
	golang.design/x/clipboard v0.7.1
	golang.org/x/exp v0.0.0-20240719175910-8a7402abbf56
	golang.org/x/term v0.30.0
	gopkg.in/yaml.v3 v3.0.1
	k8s.io/apimachinery v0.32.1
)

require (
	dario.cat/mergo v1.0.0 // indirect
	github.com/Microsoft/go-winio v0.6.2 // indirect
	github.com/ProtonMail/go-crypto v1.1.5 // indirect
	github.com/bahlo/generic-list-go v0.2.0 // indirect
	github.com/buger/jsonparser v1.1.1 // indirect
	github.com/cenkalti/backoff/v5 v5.0.3 // indirect
	github.com/charmbracelet/colorprofile v0.3.1 // indirect
	github.com/charmbracelet/x/cellbuf v0.0.13 // indirect
	github.com/cloudflare/circl v1.6.1 // indirect
	github.com/cyphar/filepath-securejoin v0.4.1 // indirect
	github.com/emirpasic/gods v1.18.1 // indirect
	github.com/go-git/gcfg v1.5.1-0.20230307220236-3a3c6141e376 // indirect
	github.com/go-git/go-billy/v5 v5.6.2 // indirect
	github.com/golang/groupcache v0.0.0-20241129210726-2c02b8208cf8 // indirect
	github.com/invopop/jsonschema v0.13.0 // indirect
	github.com/jbenet/go-context v0.0.0-20150711004518-d14ea06fba99 // indirect
	github.com/kevinburke/ssh_config v1.2.0 // indirect
	github.com/mailru/easyjson v0.9.0 // indirect
	github.com/pjbgf/sha1cd v0.3.2 // indirect
	github.com/sergi/go-diff v1.3.2-0.20230802210424-5b0b94c5c0d3 // indirect
	github.com/skeema/knownhosts v1.3.1 // indirect
	github.com/tidwall/gjson v1.18.0 // indirect
	github.com/tidwall/match v1.1.1 // indirect
	github.com/tidwall/pretty v1.2.1 // indirect
	github.com/tidwall/sjson v1.2.5 // indirect
	github.com/wk8/go-ordered-map/v2 v2.1.8 // indirect
	github.com/xanzy/ssh-agent v0.3.3 // indirect
	github.com/xo/terminfo v0.0.0-20220910002029-abceb7e1c41e // indirect
<<<<<<< HEAD
	golang.org/x/crypto v0.36.0 // indirect
	golang.org/x/exp/shiny v0.0.0-20250606033433-dcc06ee1d476 // indirect
	golang.org/x/image v0.28.0 // indirect
	golang.org/x/mobile v0.0.0-20250606033058-a2a15c67f36f // indirect
=======
	golang.org/x/crypto v0.41.0 // indirect
	golang.org/x/term v0.34.0 // indirect
>>>>>>> ee4f8a0d
	gopkg.in/warnings.v0 v0.1.2 // indirect
)

require (
	github.com/atotto/clipboard v0.1.4 // indirect
	github.com/aymanbagabas/go-osc52/v2 v2.0.1 // indirect
	github.com/buger/goterm v1.0.4 // indirect
	github.com/catppuccin/go v0.2.0 // indirect
	github.com/cespare/xxhash/v2 v2.3.0 // indirect
	github.com/charmbracelet/x/ansi v0.8.0 // indirect
	github.com/charmbracelet/x/exp/strings v0.0.0-20240722160745-212f7b056ed0 // indirect
	github.com/charmbracelet/x/term v0.2.1 // indirect
	github.com/cockroachdb/errors v1.11.3 // indirect
	github.com/cockroachdb/logtags v0.0.0-20241215232642-bb51bb14a506 // indirect
	github.com/cockroachdb/redact v1.1.6 // indirect
	github.com/davecgh/go-spew v1.1.2-0.20180830191138-d8f796af33cc // indirect
	github.com/dustin/go-humanize v1.0.1 // indirect
	github.com/erikgeiser/coninput v0.0.0-20211004153227-1c3628e74d0f // indirect
	github.com/fxamacker/cbor/v2 v2.7.0 // indirect
	github.com/getsentry/sentry-go v0.31.1 // indirect
	github.com/go-git/go-git/v5 v5.14.0
	github.com/go-logr/logr v1.4.3 // indirect
	github.com/go-logr/stdr v1.2.2 // indirect
	github.com/goccy/go-json v0.10.2 // indirect
	github.com/gogo/protobuf v1.3.2 // indirect
	github.com/grpc-ecosystem/grpc-gateway/v2 v2.27.2 // indirect
	github.com/hashicorp/hcl v1.0.0 // indirect
	github.com/inconshreveable/mousetrap v1.1.0 // indirect
	github.com/json-iterator/go v1.1.12 // indirect
	github.com/kr/pretty v0.3.1 // indirect
	github.com/kr/text v0.2.0 // indirect
	github.com/lucasb-eyer/go-colorful v1.2.0 // indirect
	github.com/magiconair/properties v1.8.7 // indirect
	github.com/maruel/natural v1.1.1 // indirect
	github.com/mattn/go-localereader v0.0.1 // indirect
	github.com/mattn/go-runewidth v0.0.16 // indirect
	github.com/mitchellh/hashstructure/v2 v2.0.2 // indirect
	github.com/mitchellh/mapstructure v1.5.0 // indirect
	github.com/modern-go/concurrent v0.0.0-20180306012644-bacd9c7ef1dd // indirect
	github.com/modern-go/reflect2 v1.0.2 // indirect
	github.com/muesli/ansi v0.0.0-20230316100256-276c6243b2f6 // indirect
	github.com/muesli/cancelreader v0.2.2 // indirect
	github.com/muesli/termenv v0.16.0 // indirect
	github.com/pelletier/go-toml/v2 v2.2.2
	github.com/pkg/errors v0.9.1 // indirect
	github.com/pmezard/go-difflib v1.0.1-0.20181226105442-5d4384ee4fb2 // indirect
	github.com/rivo/uniseg v0.4.7 // indirect
	github.com/rogpeppe/go-internal v1.14.1 // indirect
	github.com/sagikazarmark/locafero v0.4.0 // indirect
	github.com/sagikazarmark/slog-shim v0.1.0 // indirect
	github.com/savsgio/gotils v0.0.0-20240704082632-aef3928b8a38 // indirect
	github.com/sourcegraph/conc v0.3.0 // indirect
	github.com/spf13/afero v1.11.0 // indirect
	github.com/spf13/cast v1.6.0 // indirect
	github.com/spf13/pflag v1.0.6 // indirect
	github.com/subosito/gotenv v1.6.0 // indirect
	github.com/x448/float16 v0.8.4 // indirect
	github.com/xhit/go-str2duration/v2 v2.1.0 // indirect
	go.opentelemetry.io/auto/sdk v1.1.0 // indirect
	go.opentelemetry.io/otel v1.38.0
	go.opentelemetry.io/otel/exporters/otlp/otlplog/otlploghttp v0.14.0 // indirect
	go.opentelemetry.io/otel/exporters/otlp/otlptrace v1.38.0 // indirect
	go.opentelemetry.io/otel/exporters/otlp/otlptrace/otlptracehttp v1.38.0 // indirect
	go.opentelemetry.io/otel/log v0.14.0 // indirect
	go.opentelemetry.io/otel/metric v1.38.0 // indirect
	go.opentelemetry.io/otel/sdk v1.38.0 // indirect
	go.opentelemetry.io/otel/sdk/log v0.14.0 // indirect
	go.opentelemetry.io/otel/trace v1.38.0
	go.opentelemetry.io/proto/otlp v1.7.1 // indirect
	go.uber.org/atomic v1.9.0 // indirect
	go.uber.org/multierr v1.9.0 // indirect
<<<<<<< HEAD
	golang.org/x/net v0.38.0
	golang.org/x/sync v0.15.0 // indirect
	golang.org/x/sys v0.33.0
	golang.org/x/text v0.26.0 // indirect
	google.golang.org/genproto/googleapis/api v0.0.0-20250303144028-a0af3efb3deb // indirect
	google.golang.org/genproto/googleapis/rpc v0.0.0-20250303144028-a0af3efb3deb // indirect
	google.golang.org/grpc v1.71.0 // indirect
	google.golang.org/protobuf v1.36.5 // indirect
=======
	golang.org/x/net v0.43.0
	golang.org/x/sync v0.16.0 // indirect
	golang.org/x/sys v0.35.0
	golang.org/x/text v0.28.0 // indirect
	google.golang.org/genproto/googleapis/api v0.0.0-20250825161204-c5933d9347a5 // indirect
	google.golang.org/genproto/googleapis/rpc v0.0.0-20250825161204-c5933d9347a5 // indirect
	google.golang.org/grpc v1.75.0 // indirect
	google.golang.org/protobuf v1.36.8 // indirect
>>>>>>> ee4f8a0d
	gopkg.in/inf.v0 v0.9.1 // indirect
	gopkg.in/ini.v1 v1.67.0 // indirect
)<|MERGE_RESOLUTION|>--- conflicted
+++ resolved
@@ -27,7 +27,7 @@
 	github.com/zijiren233/yaml-comment v0.2.2
 	golang.design/x/clipboard v0.7.1
 	golang.org/x/exp v0.0.0-20240719175910-8a7402abbf56
-	golang.org/x/term v0.30.0
+	golang.org/x/term v0.34.0
 	gopkg.in/yaml.v3 v3.0.1
 	k8s.io/apimachinery v0.32.1
 )
@@ -61,15 +61,10 @@
 	github.com/wk8/go-ordered-map/v2 v2.1.8 // indirect
 	github.com/xanzy/ssh-agent v0.3.3 // indirect
 	github.com/xo/terminfo v0.0.0-20220910002029-abceb7e1c41e // indirect
-<<<<<<< HEAD
-	golang.org/x/crypto v0.36.0 // indirect
+	golang.org/x/crypto v0.41.0 // indirect
 	golang.org/x/exp/shiny v0.0.0-20250606033433-dcc06ee1d476 // indirect
 	golang.org/x/image v0.28.0 // indirect
 	golang.org/x/mobile v0.0.0-20250606033058-a2a15c67f36f // indirect
-=======
-	golang.org/x/crypto v0.41.0 // indirect
-	golang.org/x/term v0.34.0 // indirect
->>>>>>> ee4f8a0d
 	gopkg.in/warnings.v0 v0.1.2 // indirect
 )
 
@@ -141,16 +136,6 @@
 	go.opentelemetry.io/proto/otlp v1.7.1 // indirect
 	go.uber.org/atomic v1.9.0 // indirect
 	go.uber.org/multierr v1.9.0 // indirect
-<<<<<<< HEAD
-	golang.org/x/net v0.38.0
-	golang.org/x/sync v0.15.0 // indirect
-	golang.org/x/sys v0.33.0
-	golang.org/x/text v0.26.0 // indirect
-	google.golang.org/genproto/googleapis/api v0.0.0-20250303144028-a0af3efb3deb // indirect
-	google.golang.org/genproto/googleapis/rpc v0.0.0-20250303144028-a0af3efb3deb // indirect
-	google.golang.org/grpc v1.71.0 // indirect
-	google.golang.org/protobuf v1.36.5 // indirect
-=======
 	golang.org/x/net v0.43.0
 	golang.org/x/sync v0.16.0 // indirect
 	golang.org/x/sys v0.35.0
@@ -159,7 +144,6 @@
 	google.golang.org/genproto/googleapis/rpc v0.0.0-20250825161204-c5933d9347a5 // indirect
 	google.golang.org/grpc v1.75.0 // indirect
 	google.golang.org/protobuf v1.36.8 // indirect
->>>>>>> ee4f8a0d
 	gopkg.in/inf.v0 v0.9.1 // indirect
 	gopkg.in/ini.v1 v1.67.0 // indirect
 )