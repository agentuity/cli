--- conflicted
+++ resolved
@@ -23,11 +23,7 @@
     runs-on: ${{ matrix.os }}
     strategy:
       matrix:
-<<<<<<< HEAD
-        os: [blacksmith-4vcpu-ubuntu-2204, macos-latest]
-=======
-        os: [blacksmith-4vcpu-ubuntu-2204, blacksmith-4vcpu-ubuntu-2204-arm, macos-latest, windows-latest]
->>>>>>> a2cf233b
+        os: [blacksmith-4vcpu-ubuntu-2204, blacksmith-4vcpu-ubuntu-2204-arm, macos-latest]
     
     steps:
       - name: Checkout code
