--- conflicted
+++ resolved
@@ -9,12 +9,7 @@
 	@go mod tidy
 
 lint:
-<<<<<<< HEAD
-	@$(MAKE) fmt
-	@go mod tidy
-=======
 	@make fmt
->>>>>>> 4b5fd9d2
 
 generate:
 	@echo "Running go generate..."
