# Changelog

All notable changes to this project will be documented in this file.

The format is based on [Keep a Changelog](https://keepachangelog.com/en/1.1.0/),
and this project adheres to [Semantic Versioning](https://semver.org/spec/v2.0.0.html).

<<<<<<< HEAD
## [Unreleased]

### Fixed
- Fix duplicate AGENTUITY_SDK_KEY and AGENTUITY_PROJECT_KEY entries in .env file when running dev command
=======
## [v0.0.171] - 2025-10-03

### Added
- Multi-file YAML prompt support ([#460](https://github.com/agentuity/cli/pull/460))

### Changed
- Function signature modifications and code generation enhancements ([#460](https://github.com/agentuity/cli/pull/460))


## [v0.0.170] - 2025-10-02

### Added
- Public key encryption for self-hosted deployments and new infra ([#429](https://github.com/agentuity/cli/pull/429))

>>>>>>> ebd9d749

## [v0.0.169] - 2025-10-02

### Added
- Prompt eval changes ([#455](https://github.com/agentuity/cli/pull/455))
- Added feature flag to the CLI config ([#456](https://github.com/agentuity/cli/pull/456))


## [v0.0.168] - 2025-09-24

### Added
- Add support for importing: yaml, json, txt, png, gif, jpg, svg, webp, md, csv, pdf, sql, xml ([#452](https://github.com/agentuity/cli/pull/452))
- Onboard nudges on next steps. Changed shell completion failure from warn to ohai so it doesn't look like installation failed. ([#454](https://github.com/agentuity/cli/pull/454))


## [v0.0.167] - 2025-09-24

### Added
- [AGENT-684] Check if zsh is installed before adding autocomplete in the CLI ([#450](https://github.com/agentuity/cli/pull/450))
- [AGENT-628] Unit tests ([#441](https://github.com/agentuity/cli/pull/441))
- feat: automatically add AGENTUITY_SDK_KEY and AGENTUITY_PROJECT_KEY to .env file when running dev command ([#442](https://github.com/agentuity/cli/pull/442))

### Changed
- Dont sort releases by commit msg ([#447](https://github.com/agentuity/cli/pull/447))
- [AGENT-628] prevent local development env files from syncing to production ([#440](https://github.com/agentuity/cli/pull/440))

### Fixed
- Fix npm workspaces ([#451](https://github.com/agentuity/cli/pull/451))
- Fix 'Press any key to continue' to accept any key, not just Enter ([#445](https://github.com/agentuity/cli/pull/445))

## [v0.0.166] - 2025-08-28

### Added
- Adds support for pnpm as a bundler ([#438](https://github.com/agentuity/cli/pull/438))

### Fixed
- bump go-common to get light mode color fixes

## [v0.0.165] - 2025-08-18

### Changed
- Exclude the .jj folder automatically ([#434](https://github.com/agentuity/cli/pull/434))
- Changes to make teams work ([#432](https://github.com/agentuity/cli/pull/432))

## [v0.0.164] - 2025-08-12

### Added
- Allow setup.sh in case we need to run some script in docker image ([#427](https://github.com/agentuity/cli/pull/427))

### Changed
- Add more debugging around new project to debug failure ([#430](https://github.com/agentuity/cli/pull/430))
- Make it scroll with arrows as well ([#428](https://github.com/agentuity/cli/pull/428))

## [v0.0.163] - 2025-07-22

### Added
- Support for dry-run command ([#425](https://github.com/agentuity/cli/pull/425))

## [v0.0.162] - 2025-07-18

### Fixed
- Fix issue with env on deploy asking for setting when set. Suppress some logs ([#424](https://github.com/agentuity/cli/pull/424))
- Added an option to open login OTP with enter ([#420](https://github.com/agentuity/cli/pull/420))

## [v0.0.161] - 2025-07-16

### Added
- Support for multiple deployment tags in bundle command ([#422](https://github.com/agentuity/cli/pull/422))

## [v0.0.160] - 2025-07-15

### Added
- Support for preview environments ([#418](https://github.com/agentuity/cli/pull/418))

## [v0.0.159] - 2025-07-15

### Fixed
- Fix issue with deployment error not having a write to write out the error ([#416](https://github.com/agentuity/cli/pull/416))

## [v0.0.158] - 2025-07-08

### Fixed
- Bun: re-generate the lock file when we go to install for the first time or in CI ([#414](https://github.com/agentuity/cli/pull/414))

## [v0.0.157] - 2025-07-07

### Fixed
- Bun/Node: remove the --no-save flag which was causing issues during package installation ([#412](https://github.com/agentuity/cli/pull/412))

## [v0.0.156] - 2025-07-03

### Added
- Deployment: add new deployment options ([#410](https://github.com/agentuity/cli/pull/410))

### Fixed
- [GITHUB-338] Do not create a git repo if we're already in a git repo ([#406](https://github.com/agentuity/cli/pull/406))
- BUG FIX compare with original, not masked ([#409](https://github.com/agentuity/cli/pull/409))

## [v0.0.155] - 2025-06-30

### Added
- List deployments ([#405](https://github.com/agentuity/cli/pull/405))

### Fixed
- Fix upgrade success message styling ([#404](https://github.com/agentuity/cli/pull/404))

### Security
- Don't upload masked values to backend ([#407](https://github.com/agentuity/cli/pull/407))

## [v0.0.154] - 2025-06-26

### Added
- Add project delete in headless mode with support for specifying project IDs as arguments and --force flag ([#402](https://github.com/agentuity/cli/pull/402))

## [v0.0.153] - 2025-06-24

### Changed
- When running dev mode, make sure we have a .env.development file ([#400](https://github.com/agentuity/cli/pull/400))

## [v0.0.152] - 2025-06-24

### Fixed
- Railgurd the user from creating a project in an existing project directory ([#396](https://github.com/agentuity/cli/pull/396))
- Fix regression in hot reload for new bun/node templates ([#398](https://github.com/agentuity/cli/pull/398))

## [v0.0.151] - 2025-06-18

### Changed
- Switch to using a more compatible docker internal hostname that works cross platform ([#394](https://github.com/agentuity/cli/pull/394))
- Split up the upload vs deploy status messages ([#395](https://github.com/agentuity/cli/pull/395))

## [v0.0.150] - 2025-06-13

### Added
- Add groq patch module ([#390](https://github.com/agentuity/cli/pull/390))

### Fixed
- Complete JSONC parsing fix for MCPConfig.UnmarshalJSON method ([#388](https://github.com/agentuity/cli/pull/388))
- Fix install script race condition by eliminating separate HEAD request ([#389](https://github.com/agentuity/cli/pull/389))

## [v0.0.149] - 2025-06-13

### Fixed
- Fix Amp MCP config parsing to support JSON with comments ([#386](https://github.com/agentuity/cli/pull/386))
- Add more flexible ignore matching for full ignore rule ([#385](https://github.com/agentuity/cli/pull/385))

## [v0.0.148] - 2025-06-11

### Changed
- More normalized Python project naming ([#383](https://github.com/agentuity/cli/pull/383))
- Add AMP MCP support ([#382](https://github.com/agentuity/cli/pull/382))

## [v0.0.147] - 2025-06-11

### Changed
- Skip TypeScript type checking in production builds to improve build performance ([#380](https://github.com/agentuity/cli/pull/380))

## [v0.0.146] - 2025-06-11

### Changed
- Need to use the changed directory when using last known project ([#358](https://github.com/agentuity/cli/pull/358))

## [v0.0.145] - 2025-06-10

### Added
- TypeScript type checking is now performed automatically during the build process if a TypeScript compiler is present ([#376](https://github.com/agentuity/cli/pull/376))

### Changed
- Enhanced file watcher to use ignore rules for filtering, improving reliability and performance ([#376](https://github.com/agentuity/cli/pull/376))
- Streamlined development server restart logic for smoother and more predictable restarts ([#376](https://github.com/agentuity/cli/pull/376))
- Centralized ignore rules creation for project deployments to simplify configuration management ([#376](https://github.com/agentuity/cli/pull/376))

### Fixed
- Improved error message handling when a required project file is missing, ensuring messages are displayed appropriately based on terminal capabilities ([#375](https://github.com/agentuity/cli/pull/375))
- Improved file and directory ignore handling, ensuring that common development files and directories (e.g., swap files, backup files, node_modules, virtual environments) are consistently excluded across all relevant features ([#376](https://github.com/agentuity/cli/pull/376))

## [v0.0.144] - 2025-06-03

### Fixed
- Fixed terminal cursor disappearing after breaking change error by returning error instead of os.Exit(1) ([#373](https://github.com/agentuity/cli/pull/373))
- Fixed issue with agent casing not being considered ([#372](https://github.com/agentuity/cli/pull/372))
- Fixed filtering of environment variables and secrets that are internal ([#371](https://github.com/agentuity/cli/pull/371))

## [v0.0.143] - 2025-05-30

### Changed
- Improvements around packaging ([#368](https://github.com/agentuity/cli/pull/368))

### Fixed
- [AGENT-258] Use utility function from envutil for better environment variable handling ([#364](https://github.com/agentuity/cli/pull/364))
- Cloned projects now automatically include an .env file ([#369](https://github.com/agentuity/cli/pull/369))

## [v0.0.142] - 2025-05-29

### Changed
- [AGENT-272] Always reinitialize the viewport on resize to avoid invalid state ([#363](https://github.com/agentuity/cli/pull/363))
- MCP: Relaxed types for MCP parsing configs ([#365](https://github.com/agentuity/cli/pull/365))
- Allow SDK to be copied into a project for development purposes ([#366](https://github.com/agentuity/cli/pull/366))

### Fixed
- [AGENT-232] Fixed issue with Python project name by ensuring agent names are lowercase ([#359](https://github.com/agentuity/cli/pull/359))
- Don't run git init when you are already in a git repository ([#362](https://github.com/agentuity/cli/pull/362))

## [v0.0.141] - 2025-05-28

### Added
- Added additional ignore rule defaults for better project management ([#357](https://github.com/agentuity/cli/pull/357))
- Added missing disk units for better user feedback ([#355](https://github.com/agentuity/cli/pull/355))

### Fixed
- Deploy: Fixed error with missing files during zip creation ([#354](https://github.com/agentuity/cli/pull/354))
- Fixed directory handling when using last known project ([#358](https://github.com/agentuity/cli/pull/358))

## [v0.0.140] - 2025-05-27

### Added
- [AGENT-122] Added logs command with filtering and streaming capabilities including tail option, flexible duration parsing, and customizable output formatting ([#342](https://github.com/agentuity/cli/pull/342))
- Added tag and description options to the bundle command for deployment metadata ([#351](https://github.com/agentuity/cli/pull/351))
- Added --org-id filter to project list and delete commands for organization-specific operations ([#350](https://github.com/agentuity/cli/pull/350))

### Fixed
- Fixed mono repository support by improving SDK resolution process with better logging for directory traversal ([#352](https://github.com/agentuity/cli/pull/352))
- DevMode: Fixed sourcemap resolution when node_modules is outside the project directory ([#348](https://github.com/agentuity/cli/pull/348))

## [v0.0.139] - 2025-05-24

### Fixed
- Fixed Bun sourcemap shim issue to improve source map support for projects using the "bunjs" runtime ([#346](https://github.com/agentuity/cli/pull/346))

## [v0.0.138] - 2025-05-23

### Changed
- DevMode: Removed TUI (Terminal User Interface) in favor of a simpler logging approach ([#344](https://github.com/agentuity/cli/pull/344))

### Fixed
- Fixed prepareStackTrace error handling and improved DevMode logging ([#343](https://github.com/agentuity/cli/pull/343))
- Added better handling for Ctrl+C in DevMode ([#343](https://github.com/agentuity/cli/pull/343))


## [v0.0.137] - 2025-05-23

### Changed
- Updated Discord community invite links across the CLI, TUI, README, and error system ([#339](https://github.com/agentuity/cli/pull/339))
- Modified prompt in environment handling to separate informational messages from interactive questions ([#339](https://github.com/agentuity/cli/pull/339))
- Updated dependency `github.com/agentuity/go-common` from v1.0.60 to v1.0.64 ([#339](https://github.com/agentuity/cli/pull/339))

### Fixed
- Fixed DevMode: Removed "server" and "force" flags and all related logic, including environment file processing ([#339](https://github.com/agentuity/cli/pull/339))

## [v0.0.136] - 2025-05-22

### Added
- Add copy attributes to project when importing ([#332](https://github.com/agentuity/cli/pull/332))
- Quality of life improvement: if disk requested is smaller than needed, will tell you and potentially adjust ([#330](https://github.com/agentuity/cli/pull/330))
- [AGENT-130] Delete and Roll Back deployments ([#313](https://github.com/agentuity/cli/pull/313))

## [v0.0.135] - 2025-05-22

### Added
- [AGENT-130] Added deployment management features with rollback and delete commands ([#313](https://github.com/agentuity/cli/pull/313))
- Added disk size validation during bundling for JavaScript and Python projects with auto-adjustment option ([#330](https://github.com/agentuity/cli/pull/330))

## [v0.0.134] - 2025-05-22

### Fixed
- Python: improve devmode logging with support for additional log prefixes ([#328](https://github.com/agentuity/cli/pull/328))
- Fixed handling of Python package versions containing "+" in pre-release builds ([#328](https://github.com/agentuity/cli/pull/328))
- Fixed headless import by correcting flag name from "apikey" to "api-key" ([#327](https://github.com/agentuity/cli/pull/327))

## [v0.0.133] - 2025-05-21

### Changed
- Removed Windows from the build matrix in CI workflow ([73fe98b](https://github.com/agentuity/cli/commit/73fe98bca31f3864a1028c379b29aac6cf36350f))

### Added
- DevMode: Allow the API to return a preferred server ([#325](https://github.com/agentuity/cli/pull/325))

### Fixed
- DevMode: Improved logging output and sourcemap support ([#321](https://github.com/agentuity/cli/pull/321))
- [AGENT-209] Refactor adding env vars from file ([#324](https://github.com/agentuity/cli/pull/324))

## [v0.0.132] - 2025-05-21

### Fixed
- [AGENT-166] Add dev mode flag and improved error handling during server streaming operations ([#322](https://github.com/agentuity/cli/pull/322))

## [v0.0.131] - 2025-05-20

### Added
- Added headless import functionality for non-interactive project imports ([#318](https://github.com/agentuity/cli/pull/318))

### Fixed
- Fixed release workflow by removing invalid subject-checksums-type parameter ([#319](https://github.com/agentuity/cli/pull/319))

## [v0.0.130] - 2025-05-20

### Fixed
- DevMode: remove mouse tracking as it caused the inability to copy/paste in the terminal ([#316](https://github.com/agentuity/cli/pull/316))

## [v0.0.129] - 2025-05-20

### Changed
- [AGENT-169] Expose framework to the UI ([#295](https://github.com/agentuity/cli/pull/295))

## [v0.0.128] - 2025-05-18

### Fixed
- DevMode: automatic reconnect if losing connection to echo server ([#308](https://github.com/agentuity/cli/pull/308))

## [v0.0.127] - 2025-05-18

### Fixed
- Added better logging on startup, make sure we kill server if healthcheck fails, wait longer ([#306](https://github.com/agentuity/cli/pull/306))


## [v0.0.126] - 2025-05-18

### Fixed
- DevMode: Fixed issue when using short agent ID wasn't going upstream ([#304](https://github.com/agentuity/cli/pull/304))

## [v0.0.125] - 2025-05-18

### Fixed
- Fixed regression with transport having no IO (public) ([#302](https://github.com/agentuity/cli/pull/302))

## [v0.0.124] - 2025-05-17

### Added
- Mouse support for developer UI (scrolling and log selection) ([#300](https://github.com/agentuity/cli/pull/300))
- Agent welcome messages and optional prompts for richer metadata ([#300](https://github.com/agentuity/cli/pull/300))
- Support for non-TUI mode in VS Code terminals and pipe environments ([#300](https://github.com/agentuity/cli/pull/300))

### Changed
- Renamed interface label from "Dashboard" to "DevMode" for clarity ([#300](https://github.com/agentuity/cli/pull/300))
- Enhanced log display with timestamps and improved formatting ([#300](https://github.com/agentuity/cli/pull/300))
- Don't use alt screen so content is preserved on exit ([#300](https://github.com/agentuity/cli/pull/300))
- Modified CI workflows to ignore documentation-only PRs ([#300](https://github.com/agentuity/cli/pull/300))
- Updated port selection logic for dev server and agent testing ([#300](https://github.com/agentuity/cli/pull/300))

### Fixed
- Fixed port binding conflicts when running multiple agents ([#300](https://github.com/agentuity/cli/pull/300))
- Fixed escape key behavior in main screen ([#300](https://github.com/agentuity/cli/pull/300))
- Fixed log filtering issue ([#300](https://github.com/agentuity/cli/pull/300))
- Fixed regression in welcome prompt not showing up ([#300](https://github.com/agentuity/cli/pull/300))

## [v0.0.123] - 2025-05-17

### Fixed
- Auto switch to local echo if using localhost, fix terminal reset issues ([#298](https://github.com/agentuity/cli/pull/298))

## [v0.0.122] - 2025-05-16

### Changed
- Initial Refactor for DevMode to use new Bridge API and new TUI ([#270](https://github.com/agentuity/cli/pull/270))

## [v0.0.121] - 2025-05-16

### Added
- [AGENT-133] Added "test" command ([#290](https://github.com/agentuity/cli/pull/290))
- [AGENT-129] Multiple tags for a deployment ([#291](https://github.com/agentuity/cli/pull/291))

### Changed
- Add tag and message to deployments in CI ([#293](https://github.com/agentuity/cli/pull/293))

### Fixed
- [AGENT-179] Call the agent from the correct endpoint ([#294](https://github.com/agentuity/cli/pull/294))

## [v0.0.120] - 2025-05-14

### Added
- Add project key for agent comms ([#285](https://github.com/agentuity/cli/pull/285))

### Changed
- Shorten install script, skip prebuilds on breaking change check ([#287](https://github.com/agentuity/cli/pull/287))
- Cleanup: remove old vscode settings, move release to use blacksmith now that we dont need MSI build ([#289](https://github.com/agentuity/cli/pull/289))
- Update copy in upgrade.go for upgrade

### Fixed
- [AGENT-163] Update command for Windows ([#284](https://github.com/agentuity/cli/pull/284))

### Documentation
- Update changelog for v0.0.119 ([#283](https://github.com/agentuity/cli/pull/283))

## [v0.0.119] - 2025-05-08

### Added
- Added path completion to the CLI ([#282](https://github.com/agentuity/cli/pull/282))

### Changed
- Cleanup install script ([#281](https://github.com/agentuity/cli/pull/281))
  - Removed Windows native support (WSL is now recommended)
  - Improved installation testing with Docker
  - Restructured installation script for better maintainability

## [v0.0.118] - 2025-05-06

### Fixed
- Fixed check on dev for Linux by using `sys.IsRunningInsideDocker()` instead of checking for specific Docker files ([#279](https://github.com/agentuity/cli/pull/279))

## [v0.0.117] - 2025-05-05

### Fixed
- Fixed typo in CI flag name (changed "ci-messsage" to "ci-message") ([#277](https://github.com/agentuity/cli/pull/277))

## [v0.0.116] - 2025-05-05

### Fixed
- Missed annotation on GitInfo ([#275](https://github.com/agentuity/cli/pull/275))
- AGENT-29 Check mask value for secrets ([#274](https://github.com/agentuity/cli/pull/274))
- Passing CI logs URL to display GitHub action logs in the UI ([#273](https://github.com/agentuity/cli/pull/273))

### Changed
- Taking a walk to get the git data 🚶‍♂️‍➡️ ([#272](https://github.com/agentuity/cli/pull/272))
- Pass on the git info from deploy to bundle when for --deploy ([#271](https://github.com/agentuity/cli/pull/271))

## [v0.0.115] - 2025-05-02

### Added
- Added mono repofix ([#267](https://github.com/agentuity/cli/pull/267))

### Changed
- Add flags for deployment data overwrite from github action ([#266](https://github.com/agentuity/cli/pull/266))

### Fixed
- Allow non-admin users to uninstall CLI without admin privileges ([#264](https://github.com/agentuity/cli/pull/264))

## [v0.0.114] - 2025-05-01

### Fixed
- Don't call close handler if conn is nil ([#255](https://github.com/agentuity/cli/pull/255))
- Fix 'text file busy' error during CLI updates ([#254](https://github.com/agentuity/cli/pull/254))
- Windows: improve the output for windows upgrade ([#253](https://github.com/agentuity/cli/pull/253))
- Fix PowerShell installation issues in install.ps1 ([#257](https://github.com/agentuity/cli/pull/257))
- DevMode: Make sure to terminate child processes ([#259](https://github.com/agentuity/cli/pull/259))
- Don't error if deliberate restart ([#260](https://github.com/agentuity/cli/pull/260))
- Set ALLUSERS=0 for non-admin installations to ensure proper installation to AppData/Local/Agentuity ([#261](https://github.com/agentuity/cli/pull/261))

### Added
- Update install.sh to support /home/ubuntu/.bin and prompt for shell reload ([#258](https://github.com/agentuity/cli/pull/258))
- Add breaking change for new Python SDK ([#256](https://github.com/agentuity/cli/pull/256))

## [v0.0.113] - 2025-04-29

### Added
- Make sure agent create has a reference to the template so we can reference it in interpolation ([#251](https://github.com/agentuity/cli/pull/251))

### Changed
- DevMode: debounce hot reloads ([#250](https://github.com/agentuity/cli/pull/250))

## [v0.0.112] - 2025-04-29

### Fixed
- Enhance Windows MSI upgrade with better fallbacks and error handling ([#249](https://github.com/agentuity/cli/pull/249))

## [v0.0.111] - 2025-04-29

### Fixed
- Fix PowerShell installation error with global drive ([#246](https://github.com/agentuity/cli/pull/246))
- Improve hot reload stability ([#245](https://github.com/agentuity/cli/pull/245))
- Fix Windows upgrade process to uninstall existing CLI before installation ([#244](https://github.com/agentuity/cli/pull/244))

## [v0.0.110] - 2025-04-29

### Fixed
- More logging and cleanup for dev server startup, more safe filename fixes for python which is stricter ([#242](https://github.com/agentuity/cli/pull/242))

## [v0.0.109] - 2025-04-29

### Fixed
- Fix issue with windows startup for devmode ([#240](https://github.com/agentuity/cli/pull/240))
  - Increased wait time for devmode on Windows
  - Added more logging
  - Fixed Windows path escape issue in agents JSON
  - Decreased attempt duration

## [v0.0.107] - 2025-04-29

### Fixed
- DevMode: connect to ipv4 loopback explicitly ([#237](https://github.com/agentuity/cli/pull/237))

## [v0.0.106] - 2025-04-26

### Changed
- Use update not upgrade ([#235](https://github.com/agentuity/cli/pull/235))
- Some Node libraries which have already been bundled conflict with our bundle require shim ([#233](https://github.com/agentuity/cli/pull/233))

### Documentation
- Update changelog for v0.0.105 ([#232](https://github.com/agentuity/cli/pull/232))
- Fix doc link

## [v0.0.105] - 2025-04-25

### Changed
- Temporarily revert the agent rename detection ([#231](https://github.com/agentuity/cli/pull/231))
- Revert "temporarily comment out the new sdk upgrade requirement until ready" ([#229](https://github.com/agentuity/cli/pull/229))
- Update the dev help output to use the direct agent route instead of legacy route ([#224](https://github.com/agentuity/cli/pull/224))

## [v0.0.104] - 2025-04-24

### Changed
- Small tweaks around help and error dialog ([#227](https://github.com/agentuity/cli/pull/227))

### Fixed
- Fix regression in devmode input json using new binary protocol ([#228](https://github.com/agentuity/cli/pull/228))
- Add error message for JS SDK breaking change ([#225](https://github.com/agentuity/cli/pull/225))
- Project Name uniqueness check should be within project not any project in the users org ([#223](https://github.com/agentuity/cli/pull/223))
- Add a more helpful error message when dev command cannot validate the project ([#222](https://github.com/agentuity/cli/pull/222))
- Better handling when you rename an agent and attempt to deploy ([#221](https://github.com/agentuity/cli/pull/221))

### Documentation
- Update changelog for v0.0.103 ([#220](https://github.com/agentuity/cli/pull/220))

## [v0.0.103] - 2025-04-23

### Fixed
- Fix dev mode for new sdk ([#219](https://github.com/agentuity/cli/pull/219))
- A better error messages when trying to load a project ([#218](https://github.com/agentuity/cli/pull/218))

## [v0.0.102] - 2025-04-21

### Fixed
- Don't fail if MCP detection fails for any reason on create project ([#216](https://github.com/agentuity/cli/pull/216))

## [v0.0.101] - 2025-04-19

### Fixed
- Fix unzip function to properly close file handles ([#215](https://github.com/agentuity/cli/pull/215))

## [v0.0.100] - 2025-04-19

### Changed
- Be smart about remembering the last project ([#212](https://github.com/agentuity/cli/pull/212))
- Hide websocket-id flag from CLI help text ([#211](https://github.com/agentuity/cli/pull/211))

### Documentation
- Update changelog for v0.0.99 ([#210](https://github.com/agentuity/cli/pull/210))

## [v0.0.99] - 2025-04-18

### Changed
- Add a better error message on new project by using a dialog component ([#209](https://github.com/agentuity/cli/pull/209))

## [v0.0.98] - 2025-04-18

### Changed
- Add exponential backoff for agent welcome connection with 30s max time ([#207](https://github.com/agentuity/cli/pull/207))

## [v0.0.97] - 2025-04-17

### Fixed
- Fix issue with too many files error ([#205](https://github.com/agentuity/cli/pull/205))
- Fixed small error (55996e3)

### Changed
- Bump golang.org/x/net from 0.36.0 to 0.38.0 ([#204](https://github.com/agentuity/cli/pull/204))

### Documentation
- Update changelog for v0.0.96 ([#203](https://github.com/agentuity/cli/pull/203))

## [v0.0.96] - 2025-04-16

### Fixed
- Guard against conn being nil ([e095c09](https://github.com/agentuity/cli/commit/e095c09))
- Only set step cursor on page 1 ([#202](https://github.com/agentuity/cli/pull/202))

## [v0.0.95] - 2025-04-16

### Added
- Add retries to HTTP client ([#200](https://github.com/agentuity/cli/pull/200))

### Changed
- Attempt to have better UX handling of upgrade checks ([#199](https://github.com/agentuity/cli/pull/199))
- Template Improvements ([#198](https://github.com/agentuity/cli/pull/198))

### Documentation
- Update changelog for v0.0.94 ([#197](https://github.com/agentuity/cli/pull/197))

## [v0.0.94] - 2025-04-16

### Fixed
- Fix for mismatched lockfile when package.json version doesn't match the bun lock file by removing the --frozen-lockfile flag ([#196](https://github.com/agentuity/cli/pull/196))

## [v0.0.93] - 2025-04-16

### Changed
- Improve TUI semantics ([#193](https://github.com/agentuity/cli/pull/193))

### Fixed
- Add more debug logging around CI bundling for github app ([#194](https://github.com/agentuity/cli/pull/194))

### Documentation
- Update changelog for v0.0.92 ([#192](https://github.com/agentuity/cli/pull/192))

## [v0.0.92] - 2025-04-15

### Fixed
- Fix the Git URL to rewrite to https ([#190](https://github.com/agentuity/cli/pull/190))

### Changed
- Add hyperlinks to older release versions in CHANGELOG.md ([#191](https://github.com/agentuity/cli/pull/191))
- Update changelog for v0.0.91 ([#189](https://github.com/agentuity/cli/pull/189))

## [v0.0.91] - 2025-04-14

### Fixed
- Fix go-common flag issue with overriding log level from env and add more debug to bundle ([#188](https://github.com/agentuity/cli/pull/188))

## [v0.0.90] - 2025-04-14

### Added
- Add support for managing API Keys from CLI ([#186](https://github.com/agentuity/cli/pull/186))

### Fixed
- Make sure we set the working directory when running the project dev command since we could be using --dir

## [v0.0.89] - 2025-04-10

### Added
- Add CLI Signup Flow ([#182](https://github.com/agentuity/cli/pull/182))

### Fixed
- Fix macOS segfault during reinstallation ([#183](https://github.com/agentuity/cli/pull/183))
- Smart login or setup ([#184](https://github.com/agentuity/cli/pull/184))

## [v0.0.88] - 2025-04-08

### Added
- Webhook instructions ([#179](https://github.com/agentuity/cli/pull/179))

### Changed
- Proxy GitHub public APIs ([#180](https://github.com/agentuity/cli/pull/180))
- Small improvements on devmode

### Fixed
- Make it clear that the webhook is a POST ([#178](https://github.com/agentuity/cli/pull/178))
- If node_modules or .venv/lib directory are missing when bundling, force install ([#177](https://github.com/agentuity/cli/pull/177))

## [v0.0.87] - 2025-04-08

### Fixed
- Fix regression in step 2 (new project) related to cursor selection ([234b330](https://github.com/agentuity/cli/commit/234b3307d1fd96005d4f656ab319d438e7b60626))

## [v0.0.86] - 2025-04-07

### Added
- Add Clone Repo step ([#171](https://github.com/agentuity/cli/pull/171))
- Add Agent Welcome on DevMode ([#172](https://github.com/agentuity/cli/pull/172))

### Changed
- Totally re-write the TUI for the new project ([#170](https://github.com/agentuity/cli/pull/170))
- Better upgrade handling ([#174](https://github.com/agentuity/cli/pull/174))

### Fixed
- Fix crewai installation issue (exit status 130) ([#169](https://github.com/agentuity/cli/pull/169))
- Make sure command is executed with a context ([#173](https://github.com/agentuity/cli/pull/173))

## [v0.0.85] - 2025-04-05

### Added
- Added project id on messages for devmode ([#167](https://github.com/agentuity/cli/pull/167))

## [v0.0.84] - 2025-04-03

### Fixed
- Fixed bundler version not having the right cli version ([#165](https://github.com/agentuity/cli/pull/165))

## [v0.0.83] - 2025-04-01

### Changed
- Devmode fixes and improvements ([#164](https://github.com/agentuity/cli/pull/164))

## [v0.0.82] - 2025-03-30

### Fixed
- Small improvement for homebrew upgrade and fix upgrade url prefix ([#163](https://github.com/agentuity/cli/pull/163))

## [v0.0.81] - 2025-03-28

### Changed
- Use transport url for transport url ([#162](https://github.com/agentuity/cli/pull/162))

## [v0.0.80] - 2025-03-27

### Changed
- Use windows-latest instead of windows for build environment

## [v0.0.79] - 2025-03-26

### Fixed
- Fix version comparison in upgrade command to handle v prefix ([#158](https://github.com/agentuity/cli/pull/158))

## [v0.0.78] - 2025-03-26

### Added
- Add the new env AGENTUITY_TRANSPORT_URL for the bundler and use the new gateway URL ([#155](https://github.com/agentuity/cli/pull/155))

## [v0.0.77] - 2025-03-26

### Changed
- Use app/api url for api url ([#152](https://github.com/agentuity/cli/pull/152))

## [v0.0.76] - 2025-03-26

### Changed
- Use a different key for authentication

## [v0.0.75] - 2025-03-26

### Changed
- Try and use github runner for builds
## [v0.0.74] - 2025-03-25

### Added
- JSON Schema for agentuity.yaml file ([#126](https://github.com/agentuity/cli/pull/126), [#127](https://github.com/agentuity/cli/pull/127))
- MCP Support ([#121](https://github.com/agentuity/cli/pull/121))

### Fixed
- Windows installer and MCP fixes ([#129](https://github.com/agentuity/cli/pull/129))
- Improved dev command shutdown to ensure all child processes are terminated ([#128](https://github.com/agentuity/cli/pull/128))
- Fixed issue when dev port is taken by automatically choosing another port ([#125](https://github.com/agentuity/cli/pull/125))
- Git deployment metadata fix ([#120](https://github.com/agentuity/cli/pull/120))

### Changed
- GitHub improvements ([#123](https://github.com/agentuity/cli/pull/123))

## [v0.0.73] - 2025-03-21

### Fixed
- Python: force --env-file when running in devmode ([#118](https://github.com/agentuity/cli/pull/118))

### Changed
- place .env on another line to be safe

## [v0.0.71] - 2025-03-20

### Changed
- Pass on dir flag when doing bundle --deploy ([#115](https://github.com/agentuity/cli/pull/115))

## [v0.0.70] - 2025-03-19

### Added
- Initial Implementation of Automatic Version checking ([#113](https://github.com/agentuity/cli/pull/113))

## [v0.0.69] - 2025-03-19

### Fixed
- Handle auth failure better ([#112](https://github.com/agentuity/cli/pull/112))

### Changed
- Move internal/tui package to use go-common/tui package so we can reuse ([#111](https://github.com/agentuity/cli/pull/111))
- Improve Project List View and Auth Whoami ([#110](https://github.com/agentuity/cli/pull/110))

## [v0.0.68] - 2025-03-19

### Fixed
- Better handle user interruption errors ([#109](https://github.com/agentuity/cli/pull/109))

## [v0.0.67] - 2025-03-19

### Added
- Force new project to always use the latest sdk ([#108](https://github.com/agentuity/cli/pull/108))

### Fixed
- DevMode: cleanup payload to make sure we keep it as []byte vs using string so we always transmit in base64 w/o recoding by accident ([#107](https://github.com/agentuity/cli/pull/107))

## [v0.0.66] - 2025-03-17

### Changed
- Rename devmode ([#106](https://github.com/agentuity/cli/pull/106))
- Dev Mode: deterministic room id ([#63](https://github.com/agentuity/cli/pull/63))

## [v0.0.65] - 2025-03-17

### Fixed
- Be smarter on error message of JS when running node directly ([#105](https://github.com/agentuity/cli/pull/105))
- Add environment variable checks to Python boot.py ([#103](https://github.com/agentuity/cli/pull/103))

### Added
- Added project id on for matt ([#104](https://github.com/agentuity/cli/pull/104))

## [v0.0.64] - 2025-03-16

### Added
- Add README template for JavaScript projects ([#102](https://github.com/agentuity/cli/pull/102))

## [v0.0.63] - 2025-03-16

### Changed
- Improve CTRL-C cancel, always send user-agent with version for API requests ([#101](https://github.com/agentuity/cli/pull/101))

## [v0.0.62] - 2025-03-16

### Fixed
- Fix change in signature with request.text -> request.data.text ([#100](https://github.com/agentuity/cli/pull/100))

### Added
- Add Long property documentation to all CLI commands ([#99](https://github.com/agentuity/cli/pull/99))
- Add traceparent in the error handling logic to aid in debugging issues ([#98](https://github.com/agentuity/cli/pull/98))

## [v0.0.61] - 2025-03-15

### Added
- Add Org Level data encryption for agent source ([#97](https://github.com/agentuity/cli/pull/97))
- Improve missing LLM environment variables ([#95](https://github.com/agentuity/cli/pull/95))

### Fixed
- Don't set AGENTUITY_ENVIRONMENT on the production bundle, let it get set by the infra ([#96](https://github.com/agentuity/cli/pull/96))
- Fix issue with --env-file not getting picked up in node when running dev ([#94](https://github.com/agentuity/cli/pull/94))

### Documentation
- Update changelog for v0.0.60 ([#93](https://github.com/agentuity/cli/pull/93))

## [v0.0.72] - 2025-03-20

### Added
- Added deployment metadata and CI flag for GitHub actions ([#116](https://github.com/agentuity/cli/pull/116))

### Fixed
- Fixed bug in file watcher ([#114](https://github.com/agentuity/cli/pull/114))
- Don't send error reports when using the dev version

## [v0.0.60] - 2025-03-13

### Added
- Add support for new transport domain (agentuity.ai) ([#89](https://github.com/agentuity/cli/pull/89))
- Add profile switching for local development ([#89](https://github.com/agentuity/cli/pull/89))

### Fixed
- Improve agent deletion logic with backup functionality ([#90](https://github.com/agentuity/cli/pull/90))
- Correct .dev domain references ([#91](https://github.com/agentuity/cli/pull/91), [#92](https://github.com/agentuity/cli/pull/92))

## [v0.0.59] - 2025-03-13

### Changed
- Move deployment manifest from `agentuity-deployment.yaml` to `.agentuity/.manifest.yaml` ([#86](https://github.com/agentuity/cli/pull/86))

### Fixed
- Improve UI by showing information banner instead of error when a requirement cannot be met ([#85](https://github.com/agentuity/cli/pull/85))
- Fix development mode issues and environment variable handling for JavaScript environments ([#87](https://github.com/agentuity/cli/pull/87))

## [v0.0.58] - 2025-03-12

### Fixed
- Fix filepath issues by converting to localized path separators for Windows compatibility ([#80](https://github.com/agentuity/cli/pull/80)) (@jhaynie)

## [v0.0.57] - 2025-03-12

### Added
- Add Python cursor rules files ([#75](https://github.com/agentuity/cli/pull/75))
- Add support for remembering new project preferences ([#74](https://github.com/agentuity/cli/pull/74))

### Fixed
- Fix issue when importing with an existing env ([#78](https://github.com/agentuity/cli/pull/78))

## [v0.0.56] - 2025-03-12

### Added
- Project Import on Cloud Deploy: Added functionality to automatically import projects when deploying to the cloud if the project ID is not found or when using a new template ([#73](https://github.com/agentuity/cli/pull/73))
- Added project import command (`agentuity project import`)
- Added project import checks during cloud deployment
- Added project import checks during development mode
- Added project import checks for new agent creation

[v0.0.171]: https://github.com/agentuity/cli/compare/v0.0.170...v0.0.171
[v0.0.170]: https://github.com/agentuity/cli/compare/v0.0.169...v0.0.170
[v0.0.169]: https://github.com/agentuity/cli/compare/v0.0.168...v0.0.169
[v0.0.168]: https://github.com/agentuity/cli/compare/v0.0.167...v0.0.168
[v0.0.167]: https://github.com/agentuity/cli/compare/v0.0.166...v0.0.167
[v0.0.166]: https://github.com/agentuity/cli/compare/v0.0.165...v0.0.166
[v0.0.165]: https://github.com/agentuity/cli/compare/v0.0.164...v0.0.165
[v0.0.164]: https://github.com/agentuity/cli/compare/v0.0.163...v0.0.164
[v0.0.163]: https://github.com/agentuity/cli/compare/v0.0.162...v0.0.163
[v0.0.162]: https://github.com/agentuity/cli/compare/v0.0.161...v0.0.162
[v0.0.161]: https://github.com/agentuity/cli/compare/v0.0.160...v0.0.161
[v0.0.160]: https://github.com/agentuity/cli/compare/v0.0.159...v0.0.160
[v0.0.159]: https://github.com/agentuity/cli/compare/v0.0.158...v0.0.159
[v0.0.158]: https://github.com/agentuity/cli/compare/v0.0.157...v0.0.158
[v0.0.157]: https://github.com/agentuity/cli/compare/v0.0.156...v0.0.157
[v0.0.156]: https://github.com/agentuity/cli/compare/v0.0.155...v0.0.156
[v0.0.155]: https://github.com/agentuity/cli/compare/v0.0.154...v0.0.155
[v0.0.154]: https://github.com/agentuity/cli/compare/v0.0.153...v0.0.154
[v0.0.153]: https://github.com/agentuity/cli/compare/v0.0.152...v0.0.153
[v0.0.152]: https://github.com/agentuity/cli/compare/v0.0.151...v0.0.152
[v0.0.151]: https://github.com/agentuity/cli/compare/v0.0.150...v0.0.151
[v0.0.150]: https://github.com/agentuity/cli/compare/v0.0.149...v0.0.150
[v0.0.149]: https://github.com/agentuity/cli/compare/v0.0.148...v0.0.149
[v0.0.148]: https://github.com/agentuity/cli/compare/v0.0.147...v0.0.148
[v0.0.147]: https://github.com/agentuity/cli/compare/v0.0.146...v0.0.147
[v0.0.146]: https://github.com/agentuity/cli/compare/v0.0.145...v0.0.146
[v0.0.145]: https://github.com/agentuity/cli/compare/v0.0.144...v0.0.145
[v0.0.144]: https://github.com/agentuity/cli/compare/v0.0.143...v0.0.144
[v0.0.143]: https://github.com/agentuity/cli/compare/v0.0.142...v0.0.143
[v0.0.142]: https://github.com/agentuity/cli/compare/v0.0.141...v0.0.142
[v0.0.141]: https://github.com/agentuity/cli/compare/v0.0.140...v0.0.141
[v0.0.140]: https://github.com/agentuity/cli/compare/v0.0.139...v0.0.140
[v0.0.139]: https://github.com/agentuity/cli/compare/v0.0.138...v0.0.139
[v0.0.138]: https://github.com/agentuity/cli/compare/v0.0.137...v0.0.138
[v0.0.137]: https://github.com/agentuity/cli/compare/v0.0.136...v0.0.137
[v0.0.136]: https://github.com/agentuity/cli/compare/v0.0.135...v0.0.136
[v0.0.135]: https://github.com/agentuity/cli/compare/v0.0.134...v0.0.135
[v0.0.134]: https://github.com/agentuity/cli/compare/v0.0.133...v0.0.134
[v0.0.133]: https://github.com/agentuity/cli/compare/v0.0.132...v0.0.133
[v0.0.132]: https://github.com/agentuity/cli/compare/v0.0.131...v0.0.132
[v0.0.131]: https://github.com/agentuity/cli/compare/v0.0.130...v0.0.131
[v0.0.130]: https://github.com/agentuity/cli/compare/v0.0.129...v0.0.130
[v0.0.129]: https://github.com/agentuity/cli/compare/v0.0.128...v0.0.129
[v0.0.128]: https://github.com/agentuity/cli/compare/v0.0.127...v0.0.128
[v0.0.127]: https://github.com/agentuity/cli/compare/v0.0.126...v0.0.127
[v0.0.126]: https://github.com/agentuity/cli/compare/v0.0.125...v0.0.126
[v0.0.125]: https://github.com/agentuity/cli/compare/v0.0.124...v0.0.125
[v0.0.124]: https://github.com/agentuity/cli/compare/v0.0.123...v0.0.124
[v0.0.123]: https://github.com/agentuity/cli/compare/v0.0.122...v0.0.123
[v0.0.122]: https://github.com/agentuity/cli/compare/v0.0.121...v0.0.122
[v0.0.121]: https://github.com/agentuity/cli/compare/v0.0.120...v0.0.121
[v0.0.120]: https://github.com/agentuity/cli/compare/v0.0.119...v0.0.120
[v0.0.119]: https://github.com/agentuity/cli/compare/v0.0.118...v0.0.119
[v0.0.118]: https://github.com/agentuity/cli/compare/v0.0.117...v0.0.118
[v0.0.117]: https://github.com/agentuity/cli/compare/v0.0.116...v0.0.117
[v0.0.116]: https://github.com/agentuity/cli/compare/v0.0.115...v0.0.116
[v0.0.115]: https://github.com/agentuity/cli/compare/v0.0.114...v0.0.115
[v0.0.114]: https://github.com/agentuity/cli/compare/v0.0.113...v0.0.114
[v0.0.113]: https://github.com/agentuity/cli/compare/v0.0.112...v0.0.113
[v0.0.112]: https://github.com/agentuity/cli/compare/v0.0.111...v0.0.112
[v0.0.111]: https://github.com/agentuity/cli/compare/v0.0.110...v0.0.111
[v0.0.110]: https://github.com/agentuity/cli/compare/v0.0.109...v0.0.110
[v0.0.109]: https://github.com/agentuity/cli/compare/v0.0.108...v0.0.109
[v0.0.108]: https://github.com/agentuity/cli/compare/v0.0.107...v0.0.108
[v0.0.107]: https://github.com/agentuity/cli/compare/v0.0.106...v0.0.107
[v0.0.106]: https://github.com/agentuity/cli/compare/v0.0.105...v0.0.106
[v0.0.105]: https://github.com/agentuity/cli/compare/v0.0.104...v0.0.105
[v0.0.104]: https://github.com/agentuity/cli/compare/v0.0.103...v0.0.104
[v0.0.103]: https://github.com/agentuity/cli/compare/v0.0.102...v0.0.103
[v0.0.102]: https://github.com/agentuity/cli/compare/v0.0.101...v0.0.102
[v0.0.101]: https://github.com/agentuity/cli/compare/v0.0.100...v0.0.101
[v0.0.100]: https://github.com/agentuity/cli/compare/v0.0.99...v0.0.100
[v0.0.99]: https://github.com/agentuity/cli/compare/v0.0.98...v0.0.99
[v0.0.98]: https://github.com/agentuity/cli/compare/v0.0.97...v0.0.98
[v0.0.97]: https://github.com/agentuity/cli/compare/v0.0.96...v0.0.97
[v0.0.96]: https://github.com/agentuity/cli/compare/v0.0.95...v0.0.96
[v0.0.95]: https://github.com/agentuity/cli/compare/v0.0.94...v0.0.95
[v0.0.94]: https://github.com/agentuity/cli/compare/v0.0.93...v0.0.94
[v0.0.93]: https://github.com/agentuity/cli/compare/v0.0.92...v0.0.93
[v0.0.92]: https://github.com/agentuity/cli/compare/v0.0.91...v0.0.92
[v0.0.91]: https://github.com/agentuity/cli/compare/v0.0.90...v0.0.91
[v0.0.90]: https://github.com/agentuity/cli/compare/v0.0.89...v0.0.90
[v0.0.89]: https://github.com/agentuity/cli/compare/v0.0.88...v0.0.89
[v0.0.88]: https://github.com/agentuity/cli/compare/v0.0.87...v0.0.88
[v0.0.87]: https://github.com/agentuity/cli/compare/v0.0.86...v0.0.87
[v0.0.86]: https://github.com/agentuity/cli/compare/v0.0.85...v0.0.86
[v0.0.85]: https://github.com/agentuity/cli/compare/v0.0.84...v0.0.85
[v0.0.84]: https://github.com/agentuity/cli/compare/v0.0.83...v0.0.84
[v0.0.83]: https://github.com/agentuity/cli/compare/v0.0.82...v0.0.83
[v0.0.82]: https://github.com/agentuity/cli/compare/v0.0.81...v0.0.82
[v0.0.81]: https://github.com/agentuity/cli/compare/v0.0.80...v0.0.81
[v0.0.80]: https://github.com/agentuity/cli/compare/v0.0.79...v0.0.80
[v0.0.79]: https://github.com/agentuity/cli/compare/v0.0.78...v0.0.79
[v0.0.78]: https://github.com/agentuity/cli/compare/v0.0.77...v0.0.78
[v0.0.77]: https://github.com/agentuity/cli/compare/v0.0.76...v0.0.77
[v0.0.76]: https://github.com/agentuity/cli/compare/v0.0.75...v0.0.76
[v0.0.75]: https://github.com/agentuity/cli/compare/v0.0.74...v0.0.75
[v0.0.74]: https://github.com/agentuity/cli/compare/v0.0.73...v0.0.74
[v0.0.73]: https://github.com/agentuity/cli/compare/v0.0.72...v0.0.73
[v0.0.72]: https://github.com/agentuity/cli/compare/v0.0.71...v0.0.72
[v0.0.71]: https://github.com/agentuity/cli/compare/v0.0.70...v0.0.71
[v0.0.70]: https://github.com/agentuity/cli/compare/v0.0.69...v0.0.70
[v0.0.69]: https://github.com/agentuity/cli/compare/v0.0.68...v0.0.69
[v0.0.68]: https://github.com/agentuity/cli/compare/v0.0.67...v0.0.68
[v0.0.67]: https://github.com/agentuity/cli/compare/v0.0.66...v0.0.67
[v0.0.66]: https://github.com/agentuity/cli/compare/v0.0.65...v0.0.66
[v0.0.65]: https://github.com/agentuity/cli/compare/v0.0.64...v0.0.65
[v0.0.64]: https://github.com/agentuity/cli/compare/v0.0.63...v0.0.64
[v0.0.63]: https://github.com/agentuity/cli/compare/v0.0.62...v0.0.63
[v0.0.62]: https://github.com/agentuity/cli/compare/v0.0.61...v0.0.62
[v0.0.61]: https://github.com/agentuity/cli/compare/v0.0.60...v0.0.61
[v0.0.60]: https://github.com/agentuity/cli/compare/v0.0.59...v0.0.60
[v0.0.59]: https://github.com/agentuity/cli/compare/v0.0.58...v0.0.59
[v0.0.58]: https://github.com/agentuity/cli/compare/v0.0.57...v0.0.58
[v0.0.57]: https://github.com/agentuity/cli/compare/v0.0.56...v0.0.57
[v0.0.56]: https://github.com/agentuity/cli/compare/v0.0.55...v0.0.56<|MERGE_RESOLUTION|>--- conflicted
+++ resolved
@@ -5,12 +5,6 @@
 The format is based on [Keep a Changelog](https://keepachangelog.com/en/1.1.0/),
 and this project adheres to [Semantic Versioning](https://semver.org/spec/v2.0.0.html).
 
-<<<<<<< HEAD
-## [Unreleased]
-
-### Fixed
-- Fix duplicate AGENTUITY_SDK_KEY and AGENTUITY_PROJECT_KEY entries in .env file when running dev command
-=======
 ## [v0.0.171] - 2025-10-03
 
 ### Added
@@ -24,8 +18,6 @@
 
 ### Added
 - Public key encryption for self-hosted deployments and new infra ([#429](https://github.com/agentuity/cli/pull/429))
-
->>>>>>> ebd9d749
 
 ## [v0.0.169] - 2025-10-02
 
